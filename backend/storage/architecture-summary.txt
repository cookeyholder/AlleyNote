<<<<<<< HEAD
=== 專案架構快速摘要 (2025-10-02 22:03:33) ===

📊 品質指標:
- 總類別數: 323
- 介面比例: 20.43%
- 現代 PHP 採用率: 66.67%
- PSR-4 合規率: 101.86%

🚀 現代 PHP 特性: 8 種正在使用

📊 統計資訊:
- 類別: 323 個
- 介面: 66 個
- 命名空間: 112 個
=======
=== 專案架構快速摘要 (2025-09-28 09:54:04) ===

📊 品質指標:
- 總類別數: 284
- 介面比例: 23.24%
- 現代 PHP 採用率: 64.79%
- PSR-4 合規率: 76.59%

🚀 現代 PHP 特性: 7 種正在使用
- 最常用: Match 表達式 (PHP 8.0+) (279 次)

📊 統計資訊:
- 類別: 284 個
- 介面: 66 個
- 命名空間: 107 個
>>>>>>> b17b4d64

🏗️ DDD 架構:

🧪 測試覆蓋:
- 有測試: 0 個類別
<<<<<<< HEAD
- 缺少測試: 323 個類別

🔌 介面實作:
- : 66 個實作
- JsonSerializable: 0 個實作
- EventListenerInterface: 0 個實作
- StatisticsAggregationServiceInterface: 0 個實作
- PostRepositoryInterface: 0 個實作

💉 重依賴類別 (≥3個依賴): 0 個

❓ 可能問題引用: 0 個
=======
- 缺少測試: 284 個類別

🔌 介面實作:
- : 178 個實作
- JsonSerializable: 25 個實作
- EventListenerInterface: 2 個實作
- StatisticsAggregationServiceInterface: 1 個實作
- PostRepositoryInterface: 1 個實作

💉 重依賴類別 (≥3個依賴): 41 個

❓ 可能問題引用: 239 個
>>>>>>> b17b4d64

🔑 重點服務/控制器:
- StatisticsServiceProvider (app/Domains/Statistics/Providers/StatisticsServiceProvider.php)
- StatisticsConfigService (app/Domains/Statistics/Services/StatisticsConfigService.php)
- StatisticsAggregationService (app/Domains/Statistics/Services/StatisticsAggregationService.php)
- PostRepository (app/Domains/Post/Repositories/PostRepository.php)
- PostService (app/Domains/Post/Services/PostService.php)
- ContentModerationService (app/Domains/Post/Services/ContentModerationService.php)
- RichTextProcessorService (app/Domains/Post/Services/RichTextProcessorService.php)
- PostCacheKeyService (app/Domains/Post/Services/PostCacheKeyService.php)
- SecurityServiceProvider (app/Domains/Security/Providers/SecurityServiceProvider.php)
- IpRepository (app/Domains/Security/Repositories/IpRepository.php)
- ActivityLogRepository (app/Domains/Security/Repositories/ActivityLogRepository.php)
- XssProtectionService (app/Domains/Security/Services/Core/XssProtectionService.php)
- CsrfProtectionService (app/Domains/Security/Services/Core/CsrfProtectionService.php)
- SuspiciousActivityDetector (app/Domains/Security/Services/SuspiciousActivityDetector.php)
- SecretsManager (app/Domains/Security/Services/Secrets/SecretsManager.php)<|MERGE_RESOLUTION|>--- conflicted
+++ resolved
@@ -1,19 +1,3 @@
-<<<<<<< HEAD
-=== 專案架構快速摘要 (2025-10-02 22:03:33) ===
-
-📊 品質指標:
-- 總類別數: 323
-- 介面比例: 20.43%
-- 現代 PHP 採用率: 66.67%
-- PSR-4 合規率: 101.86%
-
-🚀 現代 PHP 特性: 8 種正在使用
-
-📊 統計資訊:
-- 類別: 323 個
-- 介面: 66 個
-- 命名空間: 112 個
-=======
 === 專案架構快速摘要 (2025-09-28 09:54:04) ===
 
 📊 品質指標:
@@ -29,26 +13,11 @@
 - 類別: 284 個
 - 介面: 66 個
 - 命名空間: 107 個
->>>>>>> b17b4d64
 
 🏗️ DDD 架構:
 
 🧪 測試覆蓋:
 - 有測試: 0 個類別
-<<<<<<< HEAD
-- 缺少測試: 323 個類別
-
-🔌 介面實作:
-- : 66 個實作
-- JsonSerializable: 0 個實作
-- EventListenerInterface: 0 個實作
-- StatisticsAggregationServiceInterface: 0 個實作
-- PostRepositoryInterface: 0 個實作
-
-💉 重依賴類別 (≥3個依賴): 0 個
-
-❓ 可能問題引用: 0 個
-=======
 - 缺少測試: 284 個類別
 
 🔌 介面實作:
@@ -61,7 +30,6 @@
 💉 重依賴類別 (≥3個依賴): 41 個
 
 ❓ 可能問題引用: 239 個
->>>>>>> b17b4d64
 
 🔑 重點服務/控制器:
 - StatisticsServiceProvider (app/Domains/Statistics/Providers/StatisticsServiceProvider.php)
